--- conflicted
+++ resolved
@@ -220,18 +220,10 @@
             #[cfg(not(feature = "medium-ethernet"))]
             max_transmission_unit: 1500,
         },
-<<<<<<< HEAD
-        #[cfg(all(
-            any(feature = "medium-ethernet", feature = "medium-ieee802154"),
-            feature = "socket-dhcpv4"
-        ))]
-        hardware_addr: None,
-=======
         #[cfg(all(feature = "medium-ethernet", feature = "socket-dhcpv4"))]
-        ethernet_address: Some(crate::wire::EthernetAddress([
-            0x02, 0x02, 0x02, 0x02, 0x02, 0x02,
-        ])),
->>>>>>> 27c9fdac
+        hardware_addr: Some(crate::wire::HardwareAddress::Ethernet(
+            crate::wire::EthernetAddress([0x02, 0x02, 0x02, 0x02, 0x02, 0x02]),
+        )),
         now: Instant::from_millis_const(0),
 
         #[cfg(feature = "medium-ieee802154")]
